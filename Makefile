--- conflicted
+++ resolved
@@ -3,25 +3,14 @@
 IMAGE ?= $(IMAGE_NAME):$(IMAGE_TAG)
 IMAGE_K8S ?= $(GKE_DOCKER_REGISTRY)/$(GKE_PROJECT_ID)/$(IMAGE_NAME)
 
-<<<<<<< HEAD
-=======
 ifdef CIRCLECI
     PIP_INDEX_URL ?= "https://$(DEVPI_USER):$(DEVPI_PASS)@$(DEVPI_HOST)/$(DEVPI_USER)/$(DEVPI_INDEX)"
 else
     PIP_INDEX_URL ?= "$(shell python pip_extra_index_url.py)"
 endif
 
-_docker_login:
-	@docker login -u "$(DOCKER_USER)" -p "$(DOCKER_PASS)" $(DOCKER_REGISTRY)
->>>>>>> c45a0eb4
-
 build:
-	@docker build --build-arg PIP_INDEX_URL="$(PIP_INDEX_URL)" -t $(IMAGE_NAME):$(IMAGE_TAG) .
-
-<<<<<<< HEAD
-=======
-push: _docker_login
-	docker push $(IMAGE)
+	@docker build --build-arg PIP_INDEX_URL="$(PIP_INDEX_URL)" -t $(IMAGE) .
 
 pull:
 	-docker-compose --project-directory=`pwd` -p platformregistryapi \
@@ -63,7 +52,6 @@
 _lint:
 	flake8 platform_storage_api tests
 
->>>>>>> c45a0eb4
 run:
 	docker run -it --rm --name platformstorageapi \
 	    -p 8080:8080 \
