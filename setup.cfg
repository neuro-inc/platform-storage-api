[metadata]
name = platform-storage-api
description = Neu.ro platform storage api
url = https://github.com/neuro-inc/platform-storage-api
long_description = file: README.md, LICENSE
license = Apache 2
classifiers =
    License :: OSI Approved :: Apache 2
    Programming Language :: Python :: 3

[options]
zip_safe = False
python_requires = >=3.9
packages = find:
platforms = any
include_package_data = True
install_requires =
    aiodns==3.2.0
    aiofiles==24.1.0
    aiohttp==3.10.1
    cbor==1.0.0
    cchardet==2.1.7
    neuro-auth-client==22.6.1
    neuro-admin-client==23.5.0
    uvloop==0.19.0
    neuro-logging==24.4.0
    pydantic==2.8.2
    prometheus-client==0.20.0
<<<<<<< HEAD
    fastapi==0.111.1
    aiobotocore==2.13.1
=======
    fastapi==0.112.0
>>>>>>> 32e55dfe

[options.entry_points]
console_scripts =
    platform-storage-api = platform_storage_api.api:main

[options.extras_require]
dev =
    mypy==1.11.1
    pre-commit==3.8.0
    docker==7.1.0
    pytest==8.3.2
    pytest-asyncio==0.21.2
    pdbpp==0.10.3
    aioresponses==0.7.6
    pytest-docker==3.1.1
    pytest-aiohttp==1.0.5

[flake8]
max-line-length = 88
ignore = N801,N802,N803,E252,W503,E133,E203,F541


[isort]
profile=black
sections=FUTURE,STDLIB,THIRDPARTY,FIRSTPARTY,TESTS,LOCALFOLDER
known_first_party=platform_storage_api
known_tests=tests

[tool:pytest]
testpaths = tests
asyncio_mode = auto
filterwarnings=
    error
    ignore::DeprecationWarning:docker
    ignore::DeprecationWarning:aiohttp.helpers
    ignore::DeprecationWarning:jose.jwt
    ignore::DeprecationWarning:jose.jws
    ignore::DeprecationWarning:pkg_resources._vendor.pyparsing
    ignore:The loop argument is deprecated:DeprecationWarning:

[mypy]
check_untyped_defs = True
disallow_any_generics = True
disallow_untyped_defs = True
follow_imports = silent
strict_optional = True
warn_redundant_casts = True
warn_unused_ignores = True
warn_unused_configs = True

[mypy-aiofiles]
ignore_missing_imports = true

[mypy-aiohttp_security.*]
ignore_missing_imports = true

[mypy-cbor]
ignore_missing_imports = true

[mypy-jose]
ignore_missing_imports = true

[mypy-neuro_auth_client.*]
ignore_missing_imports = true

[mypy-pytest]
ignore_missing_imports = true

[mypy-uvloop]
ignore_missing_imports = true

[mypy-docker.*]
ignore_missing_imports = true

[mypy-prometheus_client.*]
ignore_missing_imports = true

[mypy-aiobotocore.*]
ignore_missing_imports = true

[mypy-botocore.*]
ignore_missing_imports = true<|MERGE_RESOLUTION|>--- conflicted
+++ resolved
@@ -26,12 +26,8 @@
     neuro-logging==24.4.0
     pydantic==2.8.2
     prometheus-client==0.20.0
-<<<<<<< HEAD
-    fastapi==0.111.1
+    fastapi==0.112.0
     aiobotocore==2.13.1
-=======
-    fastapi==0.112.0
->>>>>>> 32e55dfe
 
 [options.entry_points]
 console_scripts =
