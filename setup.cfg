--- conflicted
+++ resolved
@@ -14,7 +14,7 @@
 [options]
 packages = find:
 install_requires =
-    aiobotocore==2.13.1
+    aiobotocore==2.13.2
     aiodns==3.2.0
     aiofiles==24.1.0
     aiohttp==3.10.2
@@ -25,12 +25,7 @@
     neuro-auth-client==22.6.1
     neuro-logging==24.4.0
     prometheus-client==0.20.0
-<<<<<<< HEAD
     pydantic==2.8.2
-=======
-    fastapi==0.112.0
-    aiobotocore==2.13.2
->>>>>>> 7cae177b
     uvicorn==0.30.5
     uvloop==0.19.0
 python_requires = >=3.9
