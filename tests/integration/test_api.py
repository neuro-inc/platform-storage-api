--- conflicted
+++ resolved
@@ -1,11 +1,8 @@
 import uuid
 from io import BytesIO
 from time import time as current_time
-<<<<<<< HEAD
 from pathlib import PurePath
-=======
 from unittest import mock
->>>>>>> 23089581
 
 import aiohttp
 import aiohttp.web
@@ -604,12 +601,16 @@
             bob, self.dir3_dir4, server_url, client, file_owner=alice
         ) as response:
             assert response.status == aiohttp.web.HTTPOk.status_code
-<<<<<<< HEAD
-            await self.assert_filestatus(response,
-                                    type=FileStatusType.DIRECTORY,
-                                    modificationTime=mtime_min,
-                                    length=0,
-                                    permission=perm_child_dir)
+            payload = get_filestatus_dict(await response.json())
+            assert payload == {
+                "path": mock.ANY,
+                "type": str(FileStatusType.DIRECTORY),
+                "length": 0,
+                "modificationTime": mock.ANY,
+                "permission": perm_child_dir,
+            }
+            assert payload["path"].endswith(self.dir3_dir4)  # relative path
+            assert payload["modificationTime"] >= mtime_min
 
 
 class TestRename:
@@ -832,16 +833,4 @@
                                                    alice, self.file1)
             await self.assert_filestatus_equal(status, new_status)
             await self.assert_no_file(server_url, client, alice,
-                                      bob, self.file2)
-=======
-            payload = get_filestatus_dict(await response.json())
-            assert payload == {
-                "path": mock.ANY,
-                "type": str(FileStatusType.DIRECTORY),
-                "length": 0,
-                "modificationTime": mock.ANY,
-                "permission": perm_child_dir,
-            }
-            assert payload["path"].endswith(self.dir3_dir4)  # relative path
-            assert payload["modificationTime"] >= mtime_min
->>>>>>> 23089581
+                                      bob, self.file2)