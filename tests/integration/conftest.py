import json
import os
import uuid
from dataclasses import dataclass
from pathlib import PurePath
from typing import (
    Any,
<<<<<<< HEAD
    AsyncIterable,
    AsyncIterator,
=======
    AsyncIterator,
    Awaitable,
>>>>>>> 5a8a1136
    Callable,
    Dict,
    List,
    NamedTuple,
    Optional,
)

import aiohttp
import pytest
from jose import jwt
from neuro_auth_client import AuthClient, User
from yarl import URL

from platform_storage_api.api import create_app
from platform_storage_api.config import (
    AuthConfig,
    Config,
    EnvironConfigFactory,
    ServerConfig,
    StorageConfig,
    ZipkinConfig,
)
from platform_storage_api.fs.local import FileSystem
from platform_storage_api.storage import Storage


class ApiConfig(NamedTuple):
    host: str
    port: int

    @property
    def endpoint(self) -> str:
        return f"http://{self.host}:{self.port}/api/v1"

    @property
    def storage_base_url(self) -> str:
        return self.endpoint + "/storage"

    @property
    def ping_url(self) -> str:
        return self.endpoint + "/ping"


@pytest.fixture(scope="session")
def in_docker() -> bool:
    return os.path.isfile("/.dockerenv")


_TokenFactory = Callable[[str], str]


@pytest.fixture
def token_factory() -> _TokenFactory:
    def _factory(name: str) -> str:
        payload = {"identity": name}
        return jwt.encode(payload, "secret", algorithm="HS256")

    return _factory


@pytest.fixture
def admin_token(token_factory: _TokenFactory) -> str:
    return token_factory("admin")


@dataclass
class _User:
    name: str
    token: str


@pytest.fixture
def server_url(in_docker: bool, api: ApiConfig) -> str:
    if in_docker:
        return "http://storage:5000/api/v1/storage"
    else:
        return api.storage_base_url


@pytest.fixture
def config(in_docker: bool, admin_token: str, cluster_name: str) -> Config:
    if in_docker:
        return EnvironConfigFactory().create()

    server_config = ServerConfig()
    path = PurePath("/tmp/np_storage")
    storage_config = StorageConfig(fs_local_base_path=path)
    auth = AuthConfig(
        server_endpoint_url=URL("http://localhost:5003"), service_token=admin_token
    )
    zipkin = ZipkinConfig(URL("http://localhost:9441"), 0)
    return Config(
        server=server_config,
        storage=storage_config,
        auth=auth,
        zipkin=zipkin,
        cluster_name=cluster_name,
    )


@pytest.fixture
async def auth_client(config: Config, admin_token: str) -> AsyncIterator[AuthClient]:
    async with AuthClient(
        url=config.auth.server_endpoint_url, token=admin_token
    ) as client:
        yield client


_UserFactory = Callable[..., User]


@pytest.fixture
async def regular_user_factory(
    auth_client: AuthClient,
    token_factory: _TokenFactory,
    admin_token: str,
    granter: Callable[[str, Any, User], Awaitable[None]],
    cluster_name: str,
) -> _UserFactory:
    async def _factory(name: Optional[str] = None) -> User:
        if not name:
            name = str(uuid.uuid4())
        user = User(name=name, cluster_name=cluster_name)
        await auth_client.add_user(user)
        # Grant permissions to the user home directory
        headers = auth_client._generate_headers(admin_token)
        payload = [
            {"uri": f"storage://{cluster_name}/{name}", "action": "manage"},
        ]
        async with auth_client._request(
            "POST", f"/api/v1/users/{name}/permissions", headers=headers, json=payload
        ) as p:
            assert p.status == 201
        return _User(name=user.name, token=token_factory(user.name))

    return _factory


@pytest.fixture
async def storage(local_fs: FileSystem, config: Config) -> Storage:
    return Storage(fs=local_fs, base_path=config.storage.fs_local_base_path)


@pytest.fixture
async def api(
    config: Config, storage: Storage, in_docker: bool
) -> AsyncIterator[ApiConfig]:
    app = await create_app(config, storage)
    runner = aiohttp.web.AppRunner(app)
    await runner.setup()
    api_config = ApiConfig(host="0.0.0.0", port=8080)
    site = aiohttp.web.TCPSite(runner, api_config.host, api_config.port)
    await site.start()
    yield api_config
    await runner.cleanup()


@pytest.fixture
async def client() -> AsyncIterator[aiohttp.ClientSession]:
    async with aiohttp.ClientSession() as session:
        yield session


@pytest.fixture
async def granter(auth_client: AuthClient, admin_token: str) -> Any:
    async def f(whom: Any, what: Any, sourcer: Any) -> None:
        headers = auth_client._generate_headers(sourcer.token)
        async with auth_client._request(
            "POST", f"/api/v1/users/{whom}/permissions", headers=headers, json=what
        ) as p:
            assert p.status == 201

    return f


<<<<<<< HEAD
async def get_iterstatus_list(
    response_lines: AsyncIterable[bytes]
) -> List[Dict[str, Any]]:
    return [json.loads(line)["FileStatus"] async for line in response_lines]
=======
@pytest.fixture
def cluster_name() -> str:
    return "test-cluster"
>>>>>>> 5a8a1136


def get_liststatus_dict(response_json: Dict[str, Any]) -> List[Any]:
    return response_json["FileStatuses"]["FileStatus"]


def get_filestatus_dict(response_json: Dict[str, Any]) -> Dict[str, Any]:
    return response_json["FileStatus"]<|MERGE_RESOLUTION|>--- conflicted
+++ resolved
@@ -5,13 +5,9 @@
 from pathlib import PurePath
 from typing import (
     Any,
-<<<<<<< HEAD
     AsyncIterable,
     AsyncIterator,
-=======
-    AsyncIterator,
     Awaitable,
->>>>>>> 5a8a1136
     Callable,
     Dict,
     List,
@@ -187,16 +183,15 @@
     return f
 
 
-<<<<<<< HEAD
+@pytest.fixture
+def cluster_name() -> str:
+    return "test-cluster"
+
+
 async def get_iterstatus_list(
-    response_lines: AsyncIterable[bytes]
+    response_lines: AsyncIterable[bytes],
 ) -> List[Dict[str, Any]]:
     return [json.loads(line)["FileStatus"] async for line in response_lines]
-=======
-@pytest.fixture
-def cluster_name() -> str:
-    return "test-cluster"
->>>>>>> 5a8a1136
 
 
 def get_liststatus_dict(response_json: Dict[str, Any]) -> List[Any]:
