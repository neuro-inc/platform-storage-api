import json
import os
import uuid
from dataclasses import dataclass
from pathlib import PurePath
<<<<<<< HEAD
from typing import AsyncIterable, Dict, List, NamedTuple, Optional
=======
from typing import Any, AsyncIterator, Callable, Dict, List, NamedTuple, Optional
>>>>>>> 8a56cb83

import aiohttp
import pytest
from jose import jwt
from neuro_auth_client import AuthClient, User
from yarl import URL

from platform_storage_api.api import create_app
from platform_storage_api.config import (
    AuthConfig,
    Config,
    EnvironConfigFactory,
    ServerConfig,
    StorageConfig,
)
from platform_storage_api.fs.local import FileSystem
from platform_storage_api.storage import Storage


class ApiConfig(NamedTuple):
    host: str
    port: int

    @property
    def endpoint(self) -> str:
        return f"http://{self.host}:{self.port}/api/v1"

    @property
    def storage_base_url(self) -> str:
        return self.endpoint + "/storage"

    @property
    def ping_url(self) -> str:
        return self.endpoint + "/ping"


@pytest.fixture(scope="session")
def in_docker() -> bool:
    return os.path.isfile("/.dockerenv")


_TokenFactory = Callable[[str], str]


@pytest.fixture
def token_factory() -> _TokenFactory:
    def _factory(name: str) -> str:
        payload = {"identity": name}
        return jwt.encode(payload, "secret", algorithm="HS256")

    return _factory


@pytest.fixture
def admin_token(token_factory: _TokenFactory) -> str:
    return token_factory("admin")


@dataclass
class _User:
    name: str
    token: str


@pytest.fixture
def server_url(in_docker: bool, api: ApiConfig) -> str:
    if in_docker:
        return "http://storage:5000/api/v1/storage"
    else:
        return api.storage_base_url


@pytest.fixture
def config(in_docker: bool, admin_token: str) -> Config:
    if in_docker:
        return EnvironConfigFactory().create()

    server_config = ServerConfig()
    path = PurePath("/tmp/np_storage")
    storage_config = StorageConfig(fs_local_base_path=path)
    auth = AuthConfig(
        server_endpoint_url=URL("http://localhost:5003"), service_token=admin_token
    )
    return Config(server=server_config, storage=storage_config, auth=auth)


@pytest.fixture
async def auth_client(config: Config, admin_token: str) -> AsyncIterator[AuthClient]:
    async with AuthClient(
        url=config.auth.server_endpoint_url, token=admin_token
    ) as client:
        yield client


_UserFactory = Callable[..., User]


@pytest.fixture
async def regular_user_factory(
    auth_client: AuthClient, token_factory: _TokenFactory
) -> _UserFactory:
    async def _factory(name: Optional[str] = None) -> User:
        if not name:
            name = str(uuid.uuid4())
        user = User(name=name)
        await auth_client.add_user(user)
        return _User(name=user.name, token=token_factory(user.name))

    return _factory


@pytest.fixture
async def storage(local_fs: FileSystem, config: Config) -> Storage:
    return Storage(fs=local_fs, base_path=config.storage.fs_local_base_path)


@pytest.fixture
async def api(
    config: Config, storage: Storage, in_docker: bool
) -> AsyncIterator[ApiConfig]:
    app = await create_app(config, storage)
    runner = aiohttp.web.AppRunner(app)
    await runner.setup()
    api_config = ApiConfig(host="0.0.0.0", port=8080)
    site = aiohttp.web.TCPSite(runner, api_config.host, api_config.port)
    await site.start()
    yield api_config
    await runner.cleanup()


@pytest.fixture
async def client() -> AsyncIterator[aiohttp.ClientSession]:
    async with aiohttp.ClientSession() as session:
        yield session


@pytest.fixture
async def granter(auth_client: AuthClient, admin_token: str) -> Any:
    async def f(whom: Any, what: Any, sourcer: Any) -> None:
        headers = auth_client._generate_headers(sourcer.token)
        async with auth_client._request(
            "POST", f"/api/v1/users/{whom}/permissions", headers=headers, json=what
        ) as p:
            assert p.status == 201

    return f


<<<<<<< HEAD
async def get_iterstatus_list(response_lines: AsyncIterable[bytes]) -> List:
    return [json.loads(line)["FileStatus"] async for line in response_lines]


def get_liststatus_dict(response_json: Dict) -> List:
=======
def get_liststatus_dict(response_json: Dict[str, Any]) -> List[Any]:
>>>>>>> 8a56cb83
    return response_json["FileStatuses"]["FileStatus"]


def get_filestatus_dict(response_json: Dict[str, Any]) -> Dict[str, Any]:
    return response_json["FileStatus"]<|MERGE_RESOLUTION|>--- conflicted
+++ resolved
@@ -3,11 +3,16 @@
 import uuid
 from dataclasses import dataclass
 from pathlib import PurePath
-<<<<<<< HEAD
-from typing import AsyncIterable, Dict, List, NamedTuple, Optional
-=======
-from typing import Any, AsyncIterator, Callable, Dict, List, NamedTuple, Optional
->>>>>>> 8a56cb83
+from typing import (
+    Any,
+    AsyncIterable,
+    AsyncIterator,
+    Callable,
+    Dict,
+    List,
+    NamedTuple,
+    Optional,
+)
 
 import aiohttp
 import pytest
@@ -156,15 +161,13 @@
     return f
 
 
-<<<<<<< HEAD
-async def get_iterstatus_list(response_lines: AsyncIterable[bytes]) -> List:
+async def get_iterstatus_list(
+    response_lines: AsyncIterable[bytes]
+) -> List[Dict[str, Any]]:
     return [json.loads(line)["FileStatus"] async for line in response_lines]
 
 
-def get_liststatus_dict(response_json: Dict) -> List:
-=======
 def get_liststatus_dict(response_json: Dict[str, Any]) -> List[Any]:
->>>>>>> 8a56cb83
     return response_json["FileStatuses"]["FileStatus"]
 
 
