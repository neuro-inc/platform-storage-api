--- conflicted
+++ resolved
@@ -11,9 +11,7 @@
 from dataclasses import dataclass, replace
 from pathlib import Path, PurePath
 from types import TracebackType
-<<<<<<< HEAD
 from typing import (
-    TYPE_CHECKING,
     Any,
     AsyncContextManager,
     AsyncIterator,
@@ -23,9 +21,6 @@
     Type,
     cast,
 )
-=======
-from typing import Any, List, Optional, Type, cast
->>>>>>> 5a8a1136
 
 import aiofiles
 
