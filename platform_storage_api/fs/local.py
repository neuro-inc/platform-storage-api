--- conflicted
+++ resolved
@@ -6,18 +6,23 @@
 import os
 import shutil
 from concurrent.futures import ThreadPoolExecutor
-from contextlib import AbstractAsyncContextManager
+from contextlib import AbstractAsyncContextManager, asynccontextmanager
 from dataclasses import dataclass, replace
 from pathlib import Path, PurePath
-<<<<<<< HEAD
-from typing import Any, AsyncContextManager, AsyncIterator, Iterator, List, Optional
-=======
 from types import TracebackType
-from typing import TYPE_CHECKING, Any, List, Optional, Type, cast
->>>>>>> 8a56cb83
+from typing import (
+    TYPE_CHECKING,
+    Any,
+    AsyncContextManager,
+    AsyncIterator,
+    Iterator,
+    List,
+    Optional,
+    Type,
+    cast,
+)
 
 import aiofiles
-from async_generator import asynccontextmanager
 
 
 if TYPE_CHECKING:
