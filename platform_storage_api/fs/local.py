--- conflicted
+++ resolved
@@ -159,7 +159,9 @@
         pass
 
     @abc.abstractmethod
-    def iterremove(self, path: PurePath) -> AsyncIterator[RemoveListing]:
+    def iterremove(
+        self, path: PurePath, *, recursive: bool = False
+    ) -> AsyncIterator[RemoveListing]:
         pass
 
     @abc.abstractmethod
@@ -269,7 +271,6 @@
     async def exists(self, path: PurePath) -> bool:
         return await self._loop.run_in_executor(self._executor, Path(path).exists)
 
-<<<<<<< HEAD
     def _remove_as_dir(self, path: PurePath) -> bool:
         real_path = Path(path)
         return not real_path.is_symlink() and real_path.is_dir()
@@ -317,17 +318,14 @@
         os.rmdir(path)
         yield RemoveListing(path, is_dir=True)
 
-    async def iterremove(self, path: PurePath) -> AsyncIterator[RemoveListing]:
+    async def iterremove(
+        self, path: PurePath, *, recursive: bool = False
+    ) -> AsyncIterator[RemoveListing]:
         if self._remove_as_dir(path):
-=======
-    def _remove(self, path: PurePath, recursive: bool) -> None:
-        concrete_path = Path(path)
-        if not concrete_path.is_symlink() and concrete_path.is_dir():
             if not recursive:
                 raise IsADirectoryError(
                     errno.EISDIR, "Is a directory, use recursive remove", str(path)
                 )
->>>>>>> f065c11c
             try:
                 async for remove_entry in sync_iterator_to_async(
                     self._loop, self._executor, self._iterremove(path)
@@ -342,8 +340,12 @@
             await self._loop.run_in_executor(self._executor, os.unlink, path)
             yield RemoveListing(path, is_dir=False)
 
-    def _remove(self, path: PurePath) -> None:
+    def _remove(self, path: PurePath, recursive: bool) -> None:
         if self._remove_as_dir(path):
+            if not recursive:
+                raise IsADirectoryError(
+                    errno.EISDIR, "Is a directory, use recursive remove", str(path)
+                )
             try:
                 shutil.rmtree(path)
             except OSError as e:
@@ -352,14 +354,8 @@
         else:
             os.unlink(path)
 
-<<<<<<< HEAD
-    async def remove(self, path: PurePath) -> None:
-        async for _ in self.iterremove(path):
-            pass
-=======
     async def remove(self, path: PurePath, *, recursive: bool = False) -> None:
         await self._loop.run_in_executor(self._executor, self._remove, path, recursive)
->>>>>>> f065c11c
 
     def _rename(self, old: PurePath, new: PurePath) -> None:
         concrete_old_path = Path(old)
