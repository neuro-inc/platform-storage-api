--- conflicted
+++ resolved
@@ -476,11 +476,10 @@
 
         return web.json_response(primitive_statuses)
 
-<<<<<<< HEAD
     async def _handle_iterstatus(
         self, request: Request, storage_path: PurePath, tree: ClientAccessSubTreeView
     ) -> web.StreamResponse:
-        if tree.action == AuthAction.DENY.value:
+        if not tree.can_list():
             raise web.HTTPNotFound
 
         try:
@@ -505,15 +504,8 @@
     async def _liststatus_filter(
         self, statuses: AsyncIterable[FileStatus], tree: ClientAccessSubTreeView
     ) -> AsyncIterator[FileStatus]:
-        is_list_action = tree.action == AuthAction.LIST.value
+        can_read = tree.can_read()
         async for status in statuses:
-=======
-    def _liststatus_filter(
-        self, statuses: List[FileStatus], tree: ClientAccessSubTreeView
-    ) -> Iterator[FileStatus]:
-        can_read = tree.can_read()
-        for status in statuses:
->>>>>>> 5a8a1136
             sub_tree = tree.children.get(str(status.path))
             if sub_tree:
                 action = sub_tree.action
