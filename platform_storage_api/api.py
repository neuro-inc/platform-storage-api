import asyncio
import logging
import struct
import time
from contextlib import AsyncExitStack
from enum import Enum
from errno import errorcode
from pathlib import PurePath
from typing import (
    Any,
    AsyncIterator,
    Awaitable,
    Callable,
    Dict,
    Iterator,
    List,
    Optional,
)

import aiohttp
import cbor
import uvloop
from aiohttp import web
from aiohttp_security import check_authorized, check_permission
from neuro_auth_client import AuthClient, Permission, User
from neuro_auth_client.client import ClientAccessSubTreeView
from neuro_auth_client.security import AuthScheme, setup_security

from .cache import PermissionsCache
from .config import Config
from .fs.local import FileStatus, FileStatusPermission, FileStatusType, LocalFileSystem
from .storage import Storage


uvloop.install()


# TODO (A Danshyn 04/23/18): investigate chunked encoding

logger = logging.getLogger(__name__)

MAX_WS_READ_SIZE = 16 * 2 ** 20  # 16 MiB
MAX_WS_MESSAGE_SIZE = MAX_WS_READ_SIZE + 2 ** 16 + 100


class ApiHandler:
    def register(self, app: web.Application) -> None:
        app.add_routes((web.get("/ping", self.handle_ping),))

    async def handle_ping(self, request: web.Request) -> web.Response:
        return web.Response()


class StorageOperation(str, Enum):
    """Represent all available operations on storage that are exposed via API.

    The CREATE operation handles opening files for writing.
    The OPEN operation handles opening files for reading.
    The LISTSTATUS operation handles non-recursive listing of directories.
    The GETFILESTATUS operation handles getting statistics for files and directories.
    The MKDIRS operation handles recursive creation of directories.
    The RENAME operation handles moving of files and directories.
    The WEBSOCKET operation handles operations via the WebSocket protocol.
    The WEBSOCKET_READ operation handles immutable operations via the WebSocket
    protocol (deprecated).
    The WEBSOCKET_WRITE operation handles mutable operations via the WebSocket
    protocol (deprecated).
    """

    CREATE = "CREATE"
    OPEN = "OPEN"
    LISTSTATUS = "LISTSTATUS"
    GETFILESTATUS = "GETFILESTATUS"
    MKDIRS = "MKDIRS"
    DELETE = "DELETE"
    RENAME = "RENAME"
    WEBSOCKET = "WEBSOCKET"
    WEBSOCKET_READ = "WEBSOCKET_READ"
    WEBSOCKET_WRITE = "WEBSOCKET_WRITE"

    @classmethod
    def values(cls) -> List[str]:
        return [item.value for item in cls]


class WSStorageOperation(str, Enum):
    ACK = "ACK"
    ERROR = "ERROR"
    READ = "READ"
    STAT = "STAT"
    LIST = "LIST"
    CREATE = "CREATE"
    WRITE = "WRITE"
    MKDIRS = "MKDIRS"


class AuthAction(str, Enum):
    DENY = "deny"
    LIST = "list"
    READ = "read"
    WRITE = "write"


class StorageHandler:
    def __init__(self, app: web.Application, storage: Storage, config: Config) -> None:
        self._app = app
        self._storage = storage
        self._config = config
        self._permission_cache: PermissionsCache = PermissionsCache(
            self._get_user_permissions_tree_uncached,
            self._check_user_permissions_uncached,
            expiration_interval_s=config.permission_expiration_interval_s,
            forgetting_interval_s=config.permission_forgetting_interval_s,
        )
        if config.permission_expiration_interval_s > 0:
            self._get_user_permissions_tree = (
                self._permission_cache.get_user_permissions_tree
            )
            self._check_user_permissions_impl = (
                self._permission_cache.check_user_permissions
            )
        else:
            self._get_user_permissions_tree = self._get_user_permissions_tree_uncached
            self._check_user_permissions_impl = self._check_user_permissions_uncached

    def register(self, app: web.Application) -> None:
        app.add_routes(
            (
                # TODO (A Danshyn 04/23/18): add some unit test for path matching
                web.put(r"/{path:.*}", self.handle_put),
                web.post(r"/{path:.*}", self.handle_post),
                web.head(r"/{path:.*}", self.handle_head),
                web.get(r"/{path:.*}", self.handle_get),
                web.delete(r"/{path:.*}", self.handle_delete),
            )
        )

    async def handle_put(self, request: web.Request) -> web.StreamResponse:
        operation = self._parse_put_operation(request)
        if operation == StorageOperation.CREATE:
            storage_path = self._get_fs_path_from_request(request)
            await self._check_user_permissions(request, storage_path)
            return await self._handle_create(request, storage_path)
        elif operation == StorageOperation.MKDIRS:
            storage_path = self._get_fs_path_from_request(request)
            await self._check_user_permissions(request, storage_path)
            return await self._handle_mkdirs(storage_path)
        raise ValueError(f"Illegal operation: {operation}")

    def _create_response(self, fstat: FileStatus) -> web.StreamResponse:
        response = web.StreamResponse()
        response.content_length = fstat.size
        response.last_modified = fstat.modification_time  # type: ignore
        response.headers["X-File-Type"] = str(fstat.type)
        response.headers["X-File-Permission"] = fstat.permission.value
        if fstat.type == FileStatusType.FILE:
            response.headers["X-File-Length"] = str(fstat.size)
        return response

    async def handle_head(self, request: web.Request) -> web.StreamResponse:
        storage_path = self._get_fs_path_from_request(request)
        await self._check_user_permissions(request, storage_path)
        try:
            fstat = await self._storage.get_filestatus(storage_path)
        except FileNotFoundError:
            raise web.HTTPNotFound

        return self._create_response(fstat)

    async def handle_get(self, request: web.Request) -> web.StreamResponse:
        operation = self._parse_get_operation(request)
        if operation == StorageOperation.OPEN:
            storage_path = self._get_fs_path_from_request(request)
            await self._check_user_permissions(request, storage_path)
            return await self._handle_open(request, storage_path)
        elif operation == StorageOperation.LISTSTATUS:
            storage_path = self._get_fs_path_from_request(request)
            tree = await self._get_user_permissions_tree(request, storage_path)
            return await self._handle_liststatus(storage_path, tree)
        elif operation == StorageOperation.GETFILESTATUS:
            storage_path = self._get_fs_path_from_request(request)
            tree = await self._get_user_permissions_tree(request, storage_path)
            return await self._handle_getfilestatus(storage_path, tree)
        elif operation == StorageOperation.WEBSOCKET:
            storage_path = self._get_fs_path_from_request(request)
            tree = await self._get_user_permissions_tree(request, str(storage_path))
            return await self._handle_websocket(request, storage_path, tree)
        elif operation == StorageOperation.WEBSOCKET_READ:
            storage_path = self._get_fs_path_from_request(request)
            await self._check_user_permissions(
<<<<<<< HEAD
                request, storage_path, action=AuthAction.READ.value
=======
                request, str(storage_path), action=AuthAction.READ.value
            )
            return await self._handle_websocket(
                request,
                storage_path,
                ClientAccessSubTreeView(action=AuthAction.READ.value, children={}),
>>>>>>> 8c8b0197
            )
        elif operation == StorageOperation.WEBSOCKET_WRITE:
            storage_path = self._get_fs_path_from_request(request)
            await self._check_user_permissions(
<<<<<<< HEAD
                request, storage_path, action=AuthAction.WRITE.value
=======
                request, str(storage_path), action=AuthAction.WRITE.value
            )
            return await self._handle_websocket(
                request,
                storage_path,
                ClientAccessSubTreeView(action=AuthAction.WRITE.value, children={}),
>>>>>>> 8c8b0197
            )
        raise ValueError(f"Illegal operation: {operation}")

    async def handle_delete(self, request: web.Request) -> web.StreamResponse:
        operation = self._parse_delete_operation(request)
        if operation == StorageOperation.DELETE:
            storage_path: PurePath = self._get_fs_path_from_request(request)
            await self._check_user_permissions(request, storage_path)
            await self._handle_delete(storage_path)
        raise ValueError(f"Illegal operation: {operation}")

    async def handle_post(self, request: web.Request) -> web.StreamResponse:
        operation = self._parse_post_operation(request)
        if operation == StorageOperation.RENAME:
            storage_path: PurePath = self._get_fs_path_from_request(request)
            await self._check_user_permissions(request, storage_path)
            return await self._handle_rename(storage_path, request)
        raise ValueError(f"Illegal operation: {operation}")

    def _get_fs_path_from_request(self, request: web.Request) -> PurePath:
        user_provided_path = request.match_info.get("path", "")
        return self._storage.sanitize_path(user_provided_path)

    async def _handle_create(
        self, request: web.Request, storage_path: PurePath
    ) -> web.Response:
        # TODO (A Danshyn 04/23/18): check aiohttp default limits
        try:
            await self._storage.store(request.content, storage_path)
        except IsADirectoryError:
            return web.json_response(
                {"error": "Destination is a directory"},
                status=web.HTTPBadRequest.status_code,
            )

        return web.Response(status=201)

    def _parse_operation(self, request: web.Request) -> Optional[StorageOperation]:
        ops = []

        if "op" in request.query:
            ops.append(request.query["op"].upper())

        op_values = set(StorageOperation.values())
        param_names = set(name.upper() for name in request.query)
        ops += op_values & param_names

        if len(ops) > 1:
            ops_str = ", ".join(ops)
            raise ValueError(f"Ambiguous operations: {ops_str}")

        if ops:
            return StorageOperation(ops[0])
        return None

    def _parse_put_operation(self, request: web.Request) -> StorageOperation:
        return self._parse_operation(request) or StorageOperation.CREATE

    def _parse_get_operation(self, request: web.Request) -> StorageOperation:
        return self._parse_operation(request) or StorageOperation.OPEN

    def _parse_delete_operation(self, request: web.Request) -> StorageOperation:
        return self._parse_operation(request) or StorageOperation.DELETE

    def _parse_post_operation(self, request: web.Request) -> StorageOperation:
        return self._parse_operation(request) or StorageOperation.RENAME

    def _validate_path(self, path: str) -> None:
        if not path:
            return
        parts = path.split("/")
        if ".." in parts:
            raise ValueError(f"path should not contain '..' components: {path!r}")
        if "." in parts:
            raise ValueError(f"path should not contain '.' components: {path!r}")
        if parts and not parts[0]:
            raise ValueError(f"path should be relative: {path!r}")

    async def _handle_websocket(
        self,
        request: web.Request,
        storage_path: PurePath,
        tree: ClientAccessSubTreeView,
    ) -> web.WebSocketResponse:
        if tree.action == AuthAction.READ:
            write = False
        elif tree.action == AuthAction.WRITE or tree.action == "manage":
            write = True
        else:
            raise web.HTTPForbidden

        ws = web.WebSocketResponse(max_msg_size=MAX_WS_MESSAGE_SIZE)
        await ws.prepare(request)

        async for msg in ws:
            if msg.type == aiohttp.WSMsgType.BINARY:
                if len(msg.data) < 4:
                    await ws.close(code=aiohttp.WSCloseCode.UNSUPPORTED_DATA)
                    break
                try:
                    hsize, = struct.unpack("!I", msg.data[:4])
                    payload = cbor.loads(msg.data[4:hsize])
                    op = payload["op"]
                    reqid = payload["id"]
                except Exception as e:
                    await self._ws_send(ws, WSStorageOperation.ERROR, {"error": str(e)})
                    continue
                try:
                    rel_path = payload.get("path", "")
                    self._validate_path(rel_path)
                    path = storage_path / rel_path if rel_path else storage_path
                    await self._handle_websocket_message(
                        ws,
                        storage_path,
                        write,
                        op,
                        reqid,
                        path,
                        payload,
                        msg.data[hsize:],
                    )
                except OSError as e:
                    errmsg = e.strerror or str(e)
                    await self._ws_send_error(ws, op, reqid, errmsg, e.errno)
                except Exception as e:
                    await self._ws_send_error(ws, op, reqid, str(e))
            elif msg.type == aiohttp.WSMsgType.ERROR:
                exc = ws.exception()
                logger.error(
                    f"WS connection closed with exception {exc!s}", exc_info=exc
                )
        return ws

    async def _handle_websocket_message(
        self,
        ws: web.WebSocketResponse,
        storage_path: PurePath,
        write: bool,
        op: str,
        reqid: int,
        path: str,
        payload: Dict[str, Any],
        data: bytes,
    ) -> None:
        if op == WSStorageOperation.READ:
            offset = payload["offset"]
            size = payload["size"]
            if size > MAX_WS_READ_SIZE:
                await self._ws_send_error(ws, op, reqid, "Too large read size")
            else:
                data = await self._storage.read(path, offset, size)
                await self._ws_send_ack(ws, op, reqid, data=data)

        elif op == WSStorageOperation.STAT:
            fstat = await self._storage.get_filestatus(path)
            stat_dict = {"FileStatus": self._convert_filestatus_to_primitive(fstat)}
            await self._ws_send_ack(ws, op, reqid, result=stat_dict)

        elif op == WSStorageOperation.LIST:
            statuses = await self._storage.liststatus(path)
            primitive_statuses = {
                "FileStatuses": {
                    "FileStatus": [
                        self._convert_filestatus_to_primitive(s) for s in statuses
                    ]
                }
            }
            await self._ws_send_ack(ws, op, reqid, result=primitive_statuses)

        elif not write:
            await self._ws_send_error(ws, op, reqid, "Requires writing permission")

        elif op == WSStorageOperation.WRITE:
            offset = payload["offset"]
            await self._storage.write(path, offset, data)
            await self._ws_send_ack(ws, op, reqid)

        elif op == WSStorageOperation.CREATE:
            size = payload["size"]
            await self._storage.create(path, size)
            await self._ws_send_ack(ws, op, reqid)

        elif op == WSStorageOperation.MKDIRS:
            await self._storage.mkdir(path)
            await self._ws_send_ack(ws, op, reqid)

        else:
            await self._ws_send_error(ws, op, reqid, "Unknown operation")

    async def _ws_send(
        self,
        ws: web.WebSocketResponse,
        op: WSStorageOperation,
        payload: Dict[str, Any],
        data: bytes = b"",
    ) -> None:
        payload = {"op": op.value, **payload}
        header = cbor.dumps(payload)
        await ws.send_bytes(struct.pack("!I", len(header) + 4) + header + data)

    async def _ws_send_ack(
        self,
        ws: web.WebSocketResponse,
        op: str,
        reqid: int,
        *,
        result: Dict[str, Any] = {},
        data: bytes = b"",
    ) -> None:
        payload = {"rop": op, "rid": reqid, "timestamp": int(time.time()), **result}
        await self._ws_send(ws, WSStorageOperation.ACK, payload, data)

    async def _ws_send_error(
        self,
        ws: web.WebSocketResponse,
        op: str,
        reqid: int,
        errmsg: str,
        errno: Optional[int] = None,
    ) -> None:
        payload = {
            "rop": op,
            "rid": reqid,
            "timestamp": int(time.time()),
            "error": errmsg,
        }
        if errno is not None:
            payload["errno"] = errorcode.get(errno, errno)
        await self._ws_send(ws, WSStorageOperation.ERROR, payload)

    async def _handle_open(
        self, request: web.Request, storage_path: PurePath
    ) -> web.StreamResponse:
        try:
            fstat = await self._storage.get_filestatus(storage_path)
        except FileNotFoundError:
            raise web.HTTPNotFound

        response = self._create_response(fstat)
        await response.prepare(request)
        await self._storage.retrieve(response, storage_path)  # type: ignore
        await response.write_eof()

        return response

    async def _handle_liststatus(
        self, storage_path: PurePath, tree: ClientAccessSubTreeView
    ) -> web.Response:
        try:
            statuses = await self._storage.liststatus(storage_path)
        except FileNotFoundError:
            raise web.HTTPNotFound
        except NotADirectoryError:
            return web.json_response(
                {"error": "Not a directory"}, status=web.HTTPBadRequest.status_code
            )
        filtered_statuses = self._liststatus_filter(statuses, tree)
        primitive_statuses = {
            "FileStatuses": {
                "FileStatus": [
                    self._convert_filestatus_to_primitive(s) for s in filtered_statuses
                ]
            }
        }

        return web.json_response(primitive_statuses)

    def _liststatus_filter(
        self, statuses: List[FileStatus], tree: ClientAccessSubTreeView
    ) -> Iterator[FileStatus]:
        is_list_action = tree.action == AuthAction.LIST.value
        for status in statuses:
            sub_tree = tree.children.get(str(status.path))
            if sub_tree:
                action = sub_tree.action
            else:
                if is_list_action:
                    continue
                action = tree.action
            yield status.with_permission(self._convert_action_to_permission(action))

    def _convert_action_to_permission(self, action: str) -> FileStatusPermission:
        if action == AuthAction.LIST.value:
            return FileStatusPermission.READ
        return FileStatusPermission(action)

    async def _handle_getfilestatus(
        self, storage_path: PurePath, tree: ClientAccessSubTreeView
    ) -> web.StreamResponse:
        try:
            fstat = await self._storage.get_filestatus(storage_path)
        except FileNotFoundError:
            raise web.HTTPNotFound

        fstat = fstat.with_permission(self._convert_action_to_permission(tree.action))
        stat_dict = {"FileStatus": self._convert_filestatus_to_primitive(fstat)}
        return web.json_response(stat_dict)

    async def _handle_mkdirs(self, storage_path: PurePath) -> web.StreamResponse:
        try:
            await self._storage.mkdir(storage_path)
        except FileExistsError:
            return web.json_response(
                {"error": "File exists"}, status=web.HTTPBadRequest.status_code
            )
        except NotADirectoryError:
            return web.json_response(
                {"error": "Predescessor is not a directory"},
                status=web.HTTPBadRequest.status_code,
            )
        raise web.HTTPCreated()

    async def _handle_delete(self, storage_path: PurePath) -> web.StreamResponse:
        try:
            await self._storage.remove(storage_path)
        except FileNotFoundError:
            raise web.HTTPNotFound()
        raise web.HTTPNoContent()

    async def _handle_rename(
        self, old: PurePath, request: web.Request
    ) -> web.StreamResponse:
        if "destination" not in request.query:
            return web.json_response(
                {"error": "No destination"}, status=web.HTTPBadRequest.status_code
            )
        try:
            new = PurePath(request.query["destination"])
            if new.root == "":
                new = old.parent / new
            new = self._storage.sanitize_path(new)
            await self._check_user_permissions(request, new)
            await self._storage.rename(old, new)
        except FileNotFoundError:
            raise web.HTTPNotFound()
        except IsADirectoryError:
            return web.json_response(
                {"error": "Destination is a directory"},
                status=web.HTTPBadRequest.status_code,
            )
        except NotADirectoryError:
            return web.json_response(
                {"error": "Destination is not a directory"},
                status=web.HTTPBadRequest.status_code,
            )
        except OSError:
            return web.json_response(
                {"error": "Incorrect destination"},
                status=web.HTTPBadRequest.status_code,
            )
        raise web.HTTPNoContent()

    @classmethod
    def _convert_filestatus_to_primitive(cls, status: FileStatus) -> Dict[str, Any]:
        return {
            "path": str(status.path),
            "length": status.size,
            "modificationTime": status.modification_time,
            "permission": status.permission.value,
            "type": str(status.type),
        }

<<<<<<< HEAD
    async def _get_user_permissions_tree_uncached(
        self, request: web.Request, target_path: PurePath
=======
    async def _get_user_permissions_tree(
        self, request: web.Request, target_path: str
>>>>>>> 8c8b0197
    ) -> ClientAccessSubTreeView:
        username = await self._get_user_from_request(request)
        auth_client = self._get_auth_client()
        target_path_uri = f"storage:/{target_path!s}"
        tree = await auth_client.get_permissions_tree(username.name, target_path_uri)
        if tree.sub_tree.action == AuthAction.DENY.value:
            raise web.HTTPNotFound
        return tree.sub_tree

    async def _check_user_permissions(
        self, request: web.Request, target_path: PurePath, action: str = ""
    ) -> None:
        if not action:
            if request.method in ("HEAD", "GET"):
                action = AuthAction.READ.value
            else:  # POST, PUT, PATCH, DELETE
                action = AuthAction.WRITE.value
<<<<<<< HEAD
        await self._check_user_permissions_impl(request, target_path, action)

    async def _check_user_permissions_uncached(
        self, request: web.Request, target_path: PurePath, action: str
    ) -> None:
        uri = f"storage:/{target_path!s}"
=======
>>>>>>> 8c8b0197
        permission = Permission(uri=uri, action=action)
        logger.info(f"Checking {permission}")
        # TODO (Rafa Zubairov): test if user accessing his own data,
        # then use JWT token claims
        try:
            await check_permission(request, action, [permission])
        except web.HTTPUnauthorized:
            # TODO (Rafa Zubairov): Use tree based approach here
            self._raise_unauthorized()
        except web.HTTPForbidden:
            raise web.HTTPNotFound()

    def _raise_unauthorized(self) -> None:
        raise web.HTTPUnauthorized(
            headers={"WWW-Authenticate": f'Bearer realm="{self._config.server.name}"'}
        )

    async def _get_user_from_request(self, request: web.Request) -> User:
        try:
            user_name = await check_authorized(request)
        except ValueError:
            raise web.HTTPBadRequest()
        except web.HTTPUnauthorized:
            self._raise_unauthorized()
        return User(name=user_name)

    def _get_auth_client(self) -> AuthClient:
        return self._app["auth_client"]


@web.middleware
async def handle_exceptions(
    request: web.Request,
    handler: Callable[[web.Request], Awaitable[web.StreamResponse]],
) -> web.StreamResponse:
    try:
        return await handler(request)
    except ValueError as e:
        payload = {"error": str(e)}
        return web.json_response(payload, status=web.HTTPBadRequest.status_code)
    except web.HTTPException:
        raise
    except Exception as e:
        msg_str = (
            f"Unexpected exception: {str(e)}. " f"Path with query: {request.path_qs}."
        )
        logging.exception(msg_str)
        payload = {"error": msg_str}
        return web.json_response(
            payload, status=web.HTTPInternalServerError.status_code
        )


async def create_app(config: Config, storage: Storage) -> web.Application:
    app = web.Application(middlewares=[handle_exceptions])
    app["config"] = config

    async def _init_app(app: web.Application) -> AsyncIterator[None]:
        async with AsyncExitStack() as exit_stack:
            logger.info("Initializing Auth Client For Storage API")

            auth_client = await exit_stack.enter_async_context(
                AuthClient(
                    url=config.auth.server_endpoint_url, token=config.auth.service_token
                )
            )

            await setup_security(
                app=app, auth_client=auth_client, auth_scheme=AuthScheme.BEARER
            )

            app["api_v1"]["auth_client"] = auth_client

            logger.info(
                f"Auth Client for Storage API Initialized. "
                f"URL={config.auth.server_endpoint_url}"
            )

            # TODO (Rafa Zubairov): configured service shall ensure that
            # pre-requisites are up and running
            # TODO here we shall test whether AuthClient properly
            # initialized - perform ping
            # TODO here we shall test whether secured-ping works as well
            # TODO in a spin loop we shall do that

            yield

    app.cleanup_ctx.append(_init_app)

    api_v1_app = web.Application()
    api_v1_handler = ApiHandler()
    api_v1_handler.register(api_v1_app)
    app["api_v1"] = api_v1_app

    storage_app = web.Application()
    storage_handler = StorageHandler(api_v1_app, storage, config)
    storage_handler.register(storage_app)

    api_v1_app.add_subapp("/storage", storage_app)
    app.add_subapp("/api/v1", api_v1_app)

    logger.info("Storage API has been initialized, ready to serve.")

    return app


def init_logging() -> None:
    logging.basicConfig(
        level=logging.INFO,
        format="%(asctime)s - %(name)s - %(levelname)s - %(message)s",
    )


def main() -> None:
    init_logging()
    config = Config.from_environ()
    logging.info("Loaded config: %r", config)

    loop = asyncio.get_event_loop()

    fs = LocalFileSystem(executor_max_workers=config.storage.fs_local_thread_pool_size)
    storage = Storage(fs, config.storage.fs_local_base_path)

    async def _init_storage(app: web.Application) -> AsyncIterator[None]:
        async with fs:
            logging.info("Initializing the storage file system")
            yield
            logging.info("Closing the storage file system")

    app = loop.run_until_complete(create_app(config, storage))
    app.cleanup_ctx.append(_init_storage)
    web.run_app(app, host=config.server.host, port=config.server.port)<|MERGE_RESOLUTION|>--- conflicted
+++ resolved
@@ -183,35 +183,27 @@
             return await self._handle_getfilestatus(storage_path, tree)
         elif operation == StorageOperation.WEBSOCKET:
             storage_path = self._get_fs_path_from_request(request)
-            tree = await self._get_user_permissions_tree(request, str(storage_path))
+            tree = await self._get_user_permissions_tree(request, storage_path)
             return await self._handle_websocket(request, storage_path, tree)
         elif operation == StorageOperation.WEBSOCKET_READ:
             storage_path = self._get_fs_path_from_request(request)
             await self._check_user_permissions(
-<<<<<<< HEAD
                 request, storage_path, action=AuthAction.READ.value
-=======
-                request, str(storage_path), action=AuthAction.READ.value
             )
             return await self._handle_websocket(
                 request,
                 storage_path,
                 ClientAccessSubTreeView(action=AuthAction.READ.value, children={}),
->>>>>>> 8c8b0197
             )
         elif operation == StorageOperation.WEBSOCKET_WRITE:
             storage_path = self._get_fs_path_from_request(request)
             await self._check_user_permissions(
-<<<<<<< HEAD
                 request, storage_path, action=AuthAction.WRITE.value
-=======
-                request, str(storage_path), action=AuthAction.WRITE.value
             )
             return await self._handle_websocket(
                 request,
                 storage_path,
                 ClientAccessSubTreeView(action=AuthAction.WRITE.value, children={}),
->>>>>>> 8c8b0197
             )
         raise ValueError(f"Illegal operation: {operation}")
 
@@ -574,13 +566,8 @@
             "type": str(status.type),
         }
 
-<<<<<<< HEAD
     async def _get_user_permissions_tree_uncached(
         self, request: web.Request, target_path: PurePath
-=======
-    async def _get_user_permissions_tree(
-        self, request: web.Request, target_path: str
->>>>>>> 8c8b0197
     ) -> ClientAccessSubTreeView:
         username = await self._get_user_from_request(request)
         auth_client = self._get_auth_client()
@@ -598,15 +585,12 @@
                 action = AuthAction.READ.value
             else:  # POST, PUT, PATCH, DELETE
                 action = AuthAction.WRITE.value
-<<<<<<< HEAD
         await self._check_user_permissions_impl(request, target_path, action)
 
     async def _check_user_permissions_uncached(
         self, request: web.Request, target_path: PurePath, action: str
     ) -> None:
         uri = f"storage:/{target_path!s}"
-=======
->>>>>>> 8c8b0197
         permission = Permission(uri=uri, action=action)
         logger.info(f"Checking {permission}")
         # TODO (Rafa Zubairov): test if user accessing his own data,
