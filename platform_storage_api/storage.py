--- conflicted
+++ resolved
@@ -78,16 +78,14 @@
             await f.seek(offset)
             return await f.read(size)
 
-<<<<<<< HEAD
+    @trace
     async def iterstatus(
         self, path: Union[PurePath, str]
     ) -> AsyncContextManager[AsyncIterator[FileStatus]]:
         real_path = self._resolve_real_path(PurePath(path))
         return self._fs.iterstatus(real_path)
 
-=======
     @trace
->>>>>>> 5a8a1136
     async def liststatus(self, path: Union[PurePath, str]) -> List[FileStatus]:
         real_path = self._resolve_real_path(PurePath(path))
         return await self._fs.liststatus(real_path)
